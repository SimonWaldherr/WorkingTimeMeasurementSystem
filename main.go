--- conflicted
+++ resolved
@@ -216,12 +216,9 @@
     // barcodes page
     mux.Handle("/barcodes", basicAuthMiddleware(users, http.HandlerFunc(barcodesHandler)))
 
-<<<<<<< HEAD
     // calendar page
     mux.Handle("/calendar", basicAuthMiddleware(users, http.HandlerFunc(calendarHandler)))
 
-    // Admin downloads (CSV)
-=======
     // Admin downloads page
     mux.Handle("/admin/downloads", adminOnly(http.HandlerFunc(adminDownloadsHandler)))
     
@@ -231,9 +228,6 @@
     mux.Handle("/admin/download/departments", adminOnly(http.HandlerFunc(downloadDepartmentSummary)))
     mux.Handle("/admin/download/useractivity", adminOnly(http.HandlerFunc(downloadUserActivity)))
     mux.Handle("/admin/download/trends", adminOnly(http.HandlerFunc(downloadTimeTrends)))
-    
-    // Legacy CSV endpoints (maintain backward compatibility)
->>>>>>> 1c98b6d2
     mux.Handle("/admin/download/entries.csv", adminOnly(http.HandlerFunc(downloadEntriesCSV)))
     mux.Handle("/admin/download/work_hours.csv", adminOnly(http.HandlerFunc(downloadWorkHoursCSV)))
 
