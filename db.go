package main

import (
	"database/sql"
	_ "embed"
	"fmt"
	"log"
	"os"
	"path/filepath"
	"strconv"
	"strings"
	"time"
	"runtime"
	"sync"

	_ "github.com/denisenkom/go-mssqldb"
	_ "github.com/mattn/go-sqlite3"
	"golang.org/x/crypto/bcrypt"
)

//---------------------------------------------------------------------
// eingebettete Schema-Dateien
//---------------------------------------------------------------------

//go:embed timetrack_init.sql
var embeddedSQLiteSchema string

//go:embed timetrack_init.mssql.sql
var embeddedMSSQLSchema string

//---------------------------------------------------------------------
// globale Konfiguration
//---------------------------------------------------------------------

var (
	dbBackend            string // "sqlite" | "mssql"
	sqlitePath           string
	mssqlServer, mssqlDB string
	mssqlUser, mssqlPass string
	mssqlPort            int
)

// request-bound host mapping for SQLite multi-tenant support
var currentHostByGID sync.Map // gid -> host
var initializedDBs sync.Map   // sqlite dsn/path -> bool

// SetRequestHost binds the current goroutine to a host for DB selection
func SetRequestHost(host string) {
	currentHostByGID.Store(getGID(), host)
}

// ClearRequestHost clears the host binding for the current goroutine
func ClearRequestHost() {
	currentHostByGID.Delete(getGID())
}

func getGID() int64 {
	// Hacky but sufficient: parse goroutine id from runtime.Stack
	var buf [64]byte
	n := runtime.Stack(buf[:], false)
	// Stack format: "goroutine 12345 [running]:\n"
	s := strings.Fields(strings.TrimPrefix(string(buf[:n]), "goroutine "))
	if len(s) > 0 {
		if id, err := strconv.ParseInt(s[0], 10, 64); err == nil {
			return id
		}
	}
	return 0
}

func resolveSQLitePath() string {
    // Prefer request-bound host-specific DB path when available
    if v, ok := currentHostByGID.Load(getGID()); ok {
        host := fmt.Sprintf("%v", v)
        // sanitize host for filesystem
        safe := strings.ToLower(host)
        safe = strings.ReplaceAll(safe, "/", "-")
        // ensure tenant dir exists: tenant/<host>
        dir := filepath.Join("tenant", safe)
        _ = os.MkdirAll(dir, 0o755)
        return filepath.Join(dir, "time_tracking.db")
    }
    // fallback to configured path
    return sqlitePath
}

// EnsureSchemaCurrent ensures that for the current DB target (considering
// the request-bound host for SQLite) the schema exists. It runs at most once
// per SQLite file path.
func EnsureSchemaCurrent() {
    if dbBackend != "sqlite" {
        return
    }
    path := resolveSQLitePath()
    if _, done := initializedDBs.Load(path); done {
        return
    }
    // Try to run schema creation idempotently for this path
    log.Printf("[DB] Ensuring schema for SQLite at %s", path)
    execBatches(embeddedSQLiteSchema, ";\n")
    ensureUserPasswordColumn()
    ensureUserRoleColumn()
    ensureUserAutoCheckoutColumn()
    initializedDBs.Store(path, true)
}

// Hilfsfunktionen
func getenv(key, def string) string {
	if v := os.Getenv(key); v != "" {
		return v
	}
	return def
}
func atoiDefault(s string, def int) int {
	if i, err := strconv.Atoi(s); err == nil {
		return i
	}
	return def
}

//---------------------------------------------------------------------
// init: Konfiguration einlesen + ggf. Schema anlegen
//---------------------------------------------------------------------

func init() {
	// 1. Backend bestimmen
	dbBackend = strings.ToLower(getenv("DB_BACKEND", "mssql"))

	// 2. Backend-spezifische Defaults
	switch dbBackend {
	case "mssql":
		mssqlServer = getenv("MSSQL_SERVER", "sql-cluster-05")
		mssqlDB = getenv("MSSQL_DATABASE", "wtm")
		mssqlUser = getenv("MSSQL_USER", `johndoe`)
		mssqlPass = getenv("MSSQL_PASSWORD", "secret")
		mssqlPort = atoiDefault(getenv("MSSQL_PORT", "1433"), 1433)
	log.Printf("[DB] Backend=mssql server=%s db=%s user=%s port=%d", mssqlServer, mssqlDB, mssqlUser, mssqlPort)
	default: // sqlite
		sqlitePath = getenv("SQLITE_PATH", "time_tracking.db")
	log.Printf("[DB] Backend=sqlite defaultPath=%s (will switch per-host if set)", sqlitePath)
	}

	// 3. Tabellen / Views anlegen (nur wenn sinnvoll)
	createDatabaseAndTables()
}

//---------------------------------------------------------------------
// DB-Verbindung
//---------------------------------------------------------------------

func getDB() *sql.DB {
	var (
		driver string
		dsn    string
	)

	switch dbBackend {
	case "mssql":
		driver = "sqlserver"
		dsn = fmt.Sprintf(
			"server=%s;database=%s;user id=%s;password=%s;port=%d;encrypt=disable",
			mssqlServer, mssqlDB, mssqlUser, mssqlPass, mssqlPort,
		)
	default: // sqlite
		driver = "sqlite3"
		dsn = resolveSQLitePath()
		log.Printf("[DB] Opening SQLite dsn=%s", dsn)
	}

	db, err := sql.Open(driver, dsn)
	if err != nil {
        log.Fatalf("[DB] Open failed driver=%s dsn=%s err=%v", driver, dsn, err)
	}
	return db
}

//---------------------------------------------------------------------
// Hilfskürzel: richtiger Tabellen/Vie­w-Name abhängig vom Backend
//---------------------------------------------------------------------

func tbl(name string) string {
	if dbBackend == "mssql" {
		return "wtm.wtm." + name // alle Tabellen liegen dort
	}
	return name
}

//---------------------------------------------------------------------
// Schema anlegen
//---------------------------------------------------------------------

func createDatabaseAndTables() {
    switch dbBackend {
    case "sqlite":
        execBatches(embeddedSQLiteSchema, ";\n")
    ensureUserPasswordColumn()
    ensureUserRoleColumn()
    ensureUserAutoCheckoutColumn()
    case "mssql":
        if os.Getenv("DB_AUTO_MIGRATE") == "1" {
            //execBatches(embeddedMSSQLSchema, "\nGO")
        }
    ensureUserPasswordColumn()
    ensureUserRoleColumn()
    ensureUserAutoCheckoutColumn()
    }
}

// ensureUserPasswordColumn adds the password column if it does not exist
func ensureUserPasswordColumn() {
	db := getDB()
	defer db.Close()
	switch dbBackend {
	case "sqlite":
		rows, err := db.Query("PRAGMA table_info(users)")
		if err != nil {
			log.Printf("PRAGMA table_info failed: %v", err)
			return
		}
		defer rows.Close()
		hasPwd := false
		for rows.Next() {
			var cid int
			var name, ctype string
			var notnull, pk int
			var dflt sql.NullString
			if err := rows.Scan(&cid, &name, &ctype, &notnull, &dflt, &pk); err == nil {
				if strings.EqualFold(name, "password") { hasPwd = true; break }
			}
		}
		if !hasPwd {
			if _, err := db.Exec("ALTER TABLE users ADD COLUMN password TEXT"); err != nil {
				log.Printf("add users.password failed: %v", err)
			}
		}
	case "mssql":
		var exists int
		err := db.QueryRow("SELECT 1 FROM sys.columns WHERE Name = 'password' AND Object_ID = Object_ID('dbo.users')").Scan(&exists)
		if err == sql.ErrNoRows {
			if _, err2 := db.Exec("ALTER TABLE dbo.users ADD password NVARCHAR(255) NULL"); err2 != nil {
				log.Printf("add users.password failed: %v", err2)
			}
		}
	}
}

// ensureUserRoleColumn adds the role column if missing
func ensureUserRoleColumn() {
	db := getDB()
	defer db.Close()
	switch dbBackend {
	case "sqlite":
		rows, err := db.Query("PRAGMA table_info(users)")
		if err != nil { return }
		defer rows.Close()
		has := false
		for rows.Next() {
			var cid int
			var name, ctype string
			var notnull, pk int
			var dflt sql.NullString
			if err := rows.Scan(&cid, &name, &ctype, &notnull, &dflt, &pk); err == nil {
				if strings.EqualFold(name, "role") { has = true; break }
			}
		}
		if !has {
			_, _ = db.Exec("ALTER TABLE users ADD COLUMN role TEXT DEFAULT 'user'")
		}
	case "mssql":
		var exists int
		err := db.QueryRow("SELECT 1 FROM sys.columns WHERE Name = 'role' AND Object_ID = Object_ID('dbo.users')").Scan(&exists)
		if err == sql.ErrNoRows {
			_, _ = db.Exec("ALTER TABLE dbo.users ADD role NVARCHAR(50) NULL DEFAULT 'user'")
		}
	}
}

// ensureUserAutoCheckoutColumn adds the auto_checkout_midnight column if missing
func ensureUserAutoCheckoutColumn() {
    db := getDB()
    defer db.Close()
    switch dbBackend {
    case "sqlite":
        rows, err := db.Query("PRAGMA table_info(users)")
        if err != nil { return }
        defer rows.Close()
        has := false
        for rows.Next() {
            var cid int
            var name, ctype string
            var notnull, pk int
            var dflt sql.NullString
            if err := rows.Scan(&cid, &name, &ctype, &notnull, &dflt, &pk); err == nil {
                if strings.EqualFold(name, "auto_checkout_midnight") { has = true; break }
            }
        }
        if !has {
            _, _ = db.Exec("ALTER TABLE users ADD COLUMN auto_checkout_midnight INTEGER DEFAULT 0")
        }
    case "mssql":
        var exists int
        err := db.QueryRow("SELECT 1 FROM sys.columns WHERE Name = 'auto_checkout_midnight' AND Object_ID = Object_ID('dbo.users')").Scan(&exists)
        if err == sql.ErrNoRows {
            _, _ = db.Exec("ALTER TABLE dbo.users ADD auto_checkout_midnight INT NOT NULL DEFAULT 0")
        }
    }
}

func execBatches(script, sep string) {
	db := getDB()
	defer db.Close()

	for _, stmt := range strings.Split(script, sep) {
		stmt = strings.TrimSpace(stmt)
		if stmt == "" {
			continue
		}
		if _, err := db.Exec(stmt); err != nil {
			log.Printf("[DB] Schema exec failed: %v; stmt: %s", err, stmt)
		}
	}
}

//---------------------------------------------------------------------
// Daten-Structs – identisch zu vorher, damit main.go unverändert bleibt
//---------------------------------------------------------------------

type User struct {
    ID           int
    Stampkey     string
    Name         string
    Email        string
    Password     string
    Role         string
    Position     string
    DepartmentID int
    AutoCheckoutMidnight int
}

type Activity struct {
	ID      int
	Status  string
	Work    int
	Comment string
}

type Department struct {
	ID   int
	Name string
}

//---------------------------------------------------------------------
// CRUD-Funktionen
//---------------------------------------------------------------------

// ----------- SELECT-Listen ------------------------------------------

func getUsers() []User {
	db := getDB()
	defer db.Close()

    rows, err := db.Query(fmt.Sprintf("SELECT id, name, email, COALESCE(password,''), COALESCE(role,'user'), position, department_id, stampkey, COALESCE(auto_checkout_midnight,0) FROM %s", tbl("users")))
	if err != nil {
		log.Fatal(err)
	}
	defer rows.Close()

	var list []User
	for rows.Next() {
		var u User
    if err := rows.Scan(&u.ID, &u.Name, &u.Email, &u.Password, &u.Role, &u.Position, &u.DepartmentID, &u.Stampkey, &u.AutoCheckoutMidnight); err != nil {
			log.Fatal(err)
		}
		list = append(list, u)
	}
	return list
}

func getActivities() []Activity {
	db := getDB()
	defer db.Close()

	rows, err := db.Query(fmt.Sprintf("SELECT id, status, work, comment FROM %s", tbl("type")))
	if err != nil {
		log.Fatal(err)
	}
	defer rows.Close()

	var list []Activity
	for rows.Next() {
		var a Activity
		if err := rows.Scan(&a.ID, &a.Status, &a.Work, &a.Comment); err != nil {
			log.Fatal(err)
		}
		list = append(list, a)
	}
	return list
}

func getDepartments() []Department {
	db := getDB()
	defer db.Close()

	rows, err := db.Query(fmt.Sprintf("SELECT id, name FROM %s", tbl("departments")))
	if err != nil {
		log.Fatal(err)
	}
	defer rows.Close()

	var list []Department
	for rows.Next() {
		var d Department
		if err := rows.Scan(&d.ID, &d.Name); err != nil {
			log.Fatal(err)
		}
		list = append(list, d)
	}
	return list
}

func getEntries() []Entry {
	db := getDB()
	defer db.Close()

	rows, err := db.Query(fmt.Sprintf("SELECT id, user_id, type_id, date FROM %s", tbl("entries")))
	if err != nil {
		log.Fatal(err)
	}
	defer rows.Close()

	var list []Entry
	for rows.Next() {
		var e Entry
		if err := rows.Scan(&e.ID, &e.UserID, &e.ActivityID, &e.Date); err != nil {
			log.Fatal(err)
		}
		list = append(list, e)
	}
	return list
}

// ----------- SELECT-Einzelne ----------------------------------------

func getUser(id string) User {
	db := getDB()
	defer db.Close()

    query := fmt.Sprintf("SELECT id, name, stampkey, email, COALESCE(password,''), COALESCE(role,'user'), position, department_id, COALESCE(auto_checkout_midnight,0) FROM %s WHERE id=@id", tbl("users"))
	var u User
	if err := db.QueryRow(query, sql.Named("id", id)).
    Scan(&u.ID, &u.Name, &u.Stampkey, &u.Email, &u.Password, &u.Role, &u.Position, &u.DepartmentID, &u.AutoCheckoutMidnight); err != nil {
		log.Fatal(err)
	}
	return u
}

func getAllUsers() []User {
	db := getDB()
	defer db.Close()

    query := fmt.Sprintf("SELECT id, name, stampkey, email, COALESCE(password,''), COALESCE(role,'user'), position, department_id, COALESCE(auto_checkout_midnight,0) FROM %s", tbl("users"))
	rows, err := db.Query(query)
	if err != nil {
		log.Fatal(err)
	}
	defer rows.Close()

	var users []User
	for rows.Next() {
		var u User
    if err := rows.Scan(&u.ID, &u.Name, &u.Stampkey, &u.Email, &u.Password, &u.Role, &u.Position, &u.DepartmentID, &u.AutoCheckoutMidnight); err != nil {
			log.Fatal(err)
		}
		users = append(users, u)
	}
	return users
}

func getAllActivities() []Activity {
	db := getDB()
	defer db.Close()

	query := fmt.Sprintf("SELECT id, status, work, comment FROM %s", tbl("type"))
	rows, err := db.Query(query)
	if err != nil {
		log.Fatal(err)
	}
	defer rows.Close()

	var activities []Activity
	for rows.Next() {
		var a Activity
		if err := rows.Scan(&a.ID, &a.Status, &a.Work, &a.Comment); err != nil {
			log.Fatal(err)
		}
		activities = append(activities, a)
	}
	return activities
}

func getActivity(id string) Activity {
	db := getDB()
	defer db.Close()

	query := fmt.Sprintf("SELECT id, status, work, comment FROM %s WHERE id=@id", tbl("type"))
	var a Activity
	if err := db.QueryRow(query, sql.Named("id", id)).
		Scan(&a.ID, &a.Status, &a.Work, &a.Comment); err != nil {
		log.Fatal(err)
	}
	return a
}

func getDepartment(id string) Department {
	db := getDB()
	defer db.Close()

	query := fmt.Sprintf("SELECT id, name FROM %s WHERE id=@id", tbl("departments"))
	var d Department
	if err := db.QueryRow(query, sql.Named("id", id)).
		Scan(&d.ID, &d.Name); err != nil {
		log.Fatal(err)
	}
	return d
}

func getUserIDFromStampKey(stampKey string) string {
	db := getDB()
	defer db.Close()

	query := fmt.Sprintf("SELECT id FROM %s WHERE stampkey=@sk", tbl("users"))
	var id string
	if err := db.QueryRow(query, sql.Named("sk", stampKey)).Scan(&id); err != nil {
		// kein fatal – kann vorkommen, wenn Karte unbekannt
		return ""
	}
	return id
}

// ----------- INSERT --------------------------------------------------

func createUniqueStampKey() int {
	db := getDB()
	defer db.Close()

	// Generiere einen eindeutigen Stampkey (hier einfach eine Zufallszahl)
	// In der Praxis sollte dies robuster sein, z.B. durch UUIDs oder andere Mechanismen
	for {
		//stampKey := time.Now().UnixNano() + int64(os.Getpid())
		// stampkey sollte eindeutig sein und zwischen 100000 und 999999999999 liegen
		stampKey := time.Now().UnixNano()%900000000000 + 100000000000 // 12-stellig

		// Überprüfen, ob der Stampkey bereits existiert
		query := fmt.Sprintf("SELECT COUNT(*) FROM %s WHERE stampkey=@sk", tbl("users"))
		var count int
		if err := db.QueryRow(query, sql.Named("sk", stampKey)).Scan(&count); err != nil {
			log.Fatal(err)
		}
		if count == 0 {
			return int(stampKey)
		}
	}
}

func createUser(name, stampkey, email, password, role, position, departmentID string) {
    db := getDB()
    defer db.Close()

	// Überprüfen, ob der Stampkey bereits existiert
	if stampkey == "" {
		// Generiere einen neuen eindeutigen Stampkey
		stampkey = strconv.Itoa(createUniqueStampKey())
	} else {
		// Überprüfen, ob der Stampkey bereits existiert
		query := fmt.Sprintf("SELECT COUNT(*) FROM %s WHERE stampkey=@sk", tbl("users"))
		var count int
		if err := db.QueryRow(query, sql.Named("sk", stampkey)).Scan(&count); err != nil {
			log.Fatal(err)
		}

		if count > 0 {
			log.Fatalf("Stampkey %s already exists. Please use a different one.", stampkey)
		}
	}

	dept, _ := strconv.Atoi(departmentID)
	// hash password if provided
	var hashed string
	if password != "" {
		b, err := bcrypt.GenerateFromPassword([]byte(password), bcrypt.DefaultCost)
		if err != nil {
			log.Printf("hash password failed: %v", err)
		} else {
			hashed = string(b)
		}
	}
    query := fmt.Sprintf(`INSERT INTO %s (name, stampkey, email, password, role, position, department_id)
                           VALUES (@name,@sk,@mail,@pwd,@role,@pos,@dept)`, tbl("users"))
    _, err := db.Exec(query,
        sql.Named("name", name),
        sql.Named("sk", stampkey),
        sql.Named("mail", email),
        sql.Named("pwd", hashed),
        sql.Named("role", role),
        sql.Named("pos", position),
        sql.Named("dept", dept),
    )
    if err != nil {
        log.Fatal(err)
    }
}

// setUserAutoCheckout updates the per-user auto checkout flag (0/1)
func setUserAutoCheckout(id string, enabled bool) {
    db := getDB()
    defer db.Close()
    val := 0
    if enabled { val = 1 }
    query := fmt.Sprintf("UPDATE %s SET auto_checkout_midnight=@auto WHERE id=@id", tbl("users"))
    if _, err := db.Exec(query, sql.Named("auto", val), sql.Named("id", id)); err != nil {
        log.Printf("update auto_checkout_midnight failed: %v", err)
    }
}

func createActivity(status, work, comment string) {
	db := getDB()
	defer db.Close()

	workInt, _ := strconv.Atoi(work)
	query := fmt.Sprintf(`INSERT INTO %s (status, work, comment)
	                       VALUES (@status,@work,@comment)`, tbl("type"))
	_, err := db.Exec(query,
		sql.Named("status", status),
		sql.Named("work", workInt),
		sql.Named("comment", comment),
	)
	if err != nil {
		log.Fatal(err)
	}
}

func createDepartment(name string) {
	db := getDB()
	defer db.Close()

	query := fmt.Sprintf("INSERT INTO %s (name) VALUES (@name)", tbl("departments"))
	if _, err := db.Exec(query, sql.Named("name", name)); err != nil {
		log.Fatal(err)
	}
}

// createEntry creates a new time entry for a user
func createEntry(userID, activityID string, entrydate time.Time) {
    db := getDB()
    defer db.Close()

    // Ensure midnight auto-checkout if enabled and last working entry is on a previous day
    ensureMidnightAutoCheckoutWithDB(db, atoiDefault(userID, 0), entrydate)

    query := fmt.Sprintf(`INSERT INTO %s (user_id, type_id, date)
                            VALUES (@uid, @aid, @date)`, tbl("entries"))
    _, err := db.Exec(query,
        sql.Named("uid", userID),
        sql.Named("aid", activityID),
        sql.Named("date", entrydate),
    )
    if err != nil {
        log.Fatal(err)
    }
}

// ensureMidnightAutoCheckoutWithDB inserts a non-work entry at 23:59:59 of the day of the
// user's last working entry if auto checkout is enabled and the last entry is from a previous day.
func ensureMidnightAutoCheckoutWithDB(db *sql.DB, userID int, now time.Time) {
    if userID <= 0 { return }
    var auto int
    if err := db.QueryRow("SELECT COALESCE(auto_checkout_midnight,0) FROM "+tbl("users")+" WHERE id=?", userID).Scan(&auto); err != nil {
        return
    }
    if auto == 0 { return }
    // get last entry and whether it was a working type
    var last time.Time
    var work int
    q := fmt.Sprintf("SELECT date, (SELECT work FROM %s t WHERE t.id = e.type_id) FROM %s e WHERE user_id=? ORDER BY date DESC LIMIT 1", tbl("type"), tbl("entries"))
    if err := db.QueryRow(q, userID).Scan(&last, &work); err != nil {
        return
    }
    if work != 1 { return }
    ly, lm, ld := last.Date()
    ny, nm, nd := now.Date()
    if ly == ny && lm == nm && ld == nd { return }
    midnight := time.Date(ly, lm, ld, 23, 59, 59, 0, last.Location())
    // find non-work activity (prefer Break)
    var nonWorkID int
    if err := db.QueryRow("SELECT id FROM "+tbl("type")+" WHERE work=0 ORDER BY CASE WHEN status='Break' THEN 0 ELSE 1 END, id LIMIT 1").Scan(&nonWorkID); err != nil {
        return
    }
    _, _ = db.Exec("INSERT INTO "+tbl("entries")+"(user_id, type_id, date) VALUES (?,?,?)", userID, nonWorkID, midnight)
}

// getUserEntriesDetailed returns detailed entries for a user within an optional date range [from, to]
func getUserEntriesDetailed(userID int, from, to string) []EntryDetail {
    db := getDB()
    defer db.Close()
    where := "WHERE e.user_id = @uid"
    if strings.TrimSpace(from) != "" {
        where += " AND date(e.date) >= date(@from)"
    }
    if strings.TrimSpace(to) != "" {
        where += " AND date(e.date) <= date(@to)"
    }
    query := fmt.Sprintf(`
        SELECT 
            e.id,
            u.id as user_id,
            u.name as user_name,
            COALESCE(d.name, 'No Department') as department,
            t.id as activity_id,
            t.status as activity,
            e.date,
            e.date as start_time,
            COALESCE(
                (SELECT MIN(next_e.date) FROM %s next_e 
                 WHERE next_e.user_id = e.user_id AND next_e.date > e.date), 
                datetime('now')
            ) as end_time,
            COALESCE(
                (JULIANDAY(
                    COALESCE(
                        (SELECT MIN(next_e.date) FROM %s next_e 
                         WHERE next_e.user_id = e.user_id AND next_e.date > e.date), 
                        datetime('now')
                    )
                ) - JULIANDAY(e.date)) * 24, 0
            ) as duration,
            COALESCE(e.comment, '') as comment
        FROM %s e
        JOIN %s u ON e.user_id = u.id
        LEFT JOIN %s d ON u.department_id = d.id
        JOIN %s t ON e.type_id = t.id
        %s
        ORDER BY e.date DESC
        LIMIT 2000
    `, tbl("entries"), tbl("entries"), tbl("entries"), tbl("users"), tbl("departments"), tbl("type"), where)
    args := []interface{}{sql.Named("uid", userID)}
    if strings.TrimSpace(from) != "" { args = append(args, sql.Named("from", from)) }
    if strings.TrimSpace(to) != "" { args = append(args, sql.Named("to", to)) }
    rows, err := db.Query(query, args...)
    if err != nil {
        log.Printf("Query user entries failed: %v", err)
        return nil
    }
    defer rows.Close()
    var list []EntryDetail
    for rows.Next() {
        var e EntryDetail
        if err := rows.Scan(&e.ID, &e.UserID, &e.UserName, &e.Department, &e.ActivityID, &e.Activity, &e.Date, &e.Start, &e.End, &e.Duration, &e.Comment); err != nil {
            log.Printf("Scan user entry failed: %v", err)
            continue
        }
        list = append(list, e)
    }
    return list
}

// ----------- UPDATE --------------------------------------------------

func updateUser(id, name, stampkey, email, password, role, position, departmentID string) {
	db := getDB()
	defer db.Close()

	dept, _ := strconv.Atoi(departmentID)
	if password != "" {
		b, err := bcrypt.GenerateFromPassword([]byte(password), bcrypt.DefaultCost)
		var hashed string
		if err != nil {
			log.Printf("hash password failed: %v", err)
		} else {
			hashed = string(b)
		}
	query := fmt.Sprintf(`UPDATE %s
			  SET name=@name, stampkey=@sk, email=@mail, password=@pwd, role=@role, position=@pos, department_id=@dept
						  WHERE id=@id`, tbl("users"))
		_, err = db.Exec(query,
			sql.Named("name", name),
			sql.Named("sk", stampkey),
			sql.Named("mail", email),
			sql.Named("pwd", hashed),
	    sql.Named("role", role),
			sql.Named("pos", position),
			sql.Named("dept", dept),
			sql.Named("id", id),
		)
		if err != nil {
			log.Fatal(err)
		}
		return
	}
	query := fmt.Sprintf(`UPDATE %s
						  SET name=@name, stampkey=@sk, email=@mail, role=@role, position=@pos, department_id=@dept
						  WHERE id=@id`, tbl("users"))
	_, err := db.Exec(query,
		sql.Named("name", name),
		sql.Named("sk", stampkey),
		sql.Named("mail", email),
		sql.Named("role", role),
		sql.Named("pos", position),
		sql.Named("dept", dept),
		sql.Named("id", id),
	)
	if err != nil {
		log.Fatal(err)
	}
}

// Lookup user by email
func getUserByEmail(email string) (User, bool) {
	db := getDB()
	defer db.Close()
    query := fmt.Sprintf("SELECT id, name, email, COALESCE(password,''), COALESCE(role,'user'), stampkey, position, COALESCE(department_id,0), COALESCE(auto_checkout_midnight,0) FROM %s WHERE email=@mail", tbl("users"))
    var u User
    if err := db.QueryRow(query, sql.Named("mail", email)).Scan(&u.ID, &u.Name, &u.Email, &u.Password, &u.Role, &u.Stampkey, &u.Position, &u.DepartmentID, &u.AutoCheckoutMidnight); err != nil {
        return User{}, false
    }
    return u, true
}

// Lookup user by name
func getUserByName(name string) (User, bool) {
    db := getDB()
    defer db.Close()
    query := fmt.Sprintf("SELECT id, name, stampkey, email, COALESCE(password,''), COALESCE(role,'user'), position, COALESCE(department_id,0), COALESCE(auto_checkout_midnight,0) FROM %s WHERE name=@name", tbl("users"))
    var u User
    if err := db.QueryRow(query, sql.Named("name", name)).Scan(&u.ID, &u.Name, &u.Stampkey, &u.Email, &u.Password, &u.Role, &u.Position, &u.DepartmentID, &u.AutoCheckoutMidnight); err != nil {
        return User{}, false
    }
    return u, true
}

// Return current status and timestamp for a user, if any
func getCurrentStatusForUserID(userID int) (status string, at time.Time, ok bool) {
    db := getDB()
    defer db.Close()
    row := db.QueryRow(fmt.Sprintf("SELECT status, date FROM %s WHERE user_id=@id", tbl("current_status")), sql.Named("id", userID))
    var s string
    var t time.Time
    if err := row.Scan(&s, &t); err != nil {
        return "", time.Time{}, false
    }
    return s, t, true
}

// Work hours filtered for a single user (by user name as in view)
func getWorkHoursDataForUser(userName string) []WorkHoursData {
    db := getDB()
    defer db.Close()
    rows, err := db.Query(fmt.Sprintf("SELECT user_name, work_date, work_hours FROM %s WHERE user_name=@u", tbl("work_hours")), sql.Named("u", userName))
    if err != nil {
        log.Printf("Query work_hours (user) failed: %v", err)
        return nil
    }
    defer rows.Close()
    var list []WorkHoursData
    for rows.Next() {
        var w WorkHoursData
        if err := rows.Scan(&w.UserName, &w.WorkDate, &w.WorkHours); err != nil {
            log.Fatal(err)
        }
        list = append(list, w)
    }
    return list
}

func updateActivity(id, status, work, comment string) {
	db := getDB()
	defer db.Close()

	workInt, _ := strconv.Atoi(work)
	query := fmt.Sprintf(`UPDATE %s
	                      SET status=@status, work=@work, comment=@comment
	                      WHERE id=@id`, tbl("type"))
	_, err := db.Exec(query,
		sql.Named("status", status),
		sql.Named("work", workInt),
		sql.Named("comment", comment),
		sql.Named("id", id),
	)
	if err != nil {
		log.Fatal(err)
	}
}

// Additional CRUD functions for editing
func updateDepartment(id, name string) {
	db := getDB()
	defer db.Close()

	query := fmt.Sprintf(`UPDATE %s SET name=@name WHERE id=@id`, tbl("departments"))
	_, err := db.Exec(query,
		sql.Named("name", name),
		sql.Named("id", id),
	)
	if err != nil {
		log.Fatal(err)
	}
}

func updateEntry(id, userID, activityID, date, comment string) {
	db := getDB()
	defer db.Close()

	query := fmt.Sprintf(`UPDATE %s
	                      SET user_id=@uid, type_id=@aid, date=@date, comment=@comment
	                      WHERE id=@id`, tbl("entries"))
	_, err := db.Exec(query,
		sql.Named("uid", userID),
		sql.Named("aid", activityID),
		sql.Named("date", date),
		sql.Named("comment", comment),
		sql.Named("id", id),
	)
	if err != nil {
		log.Fatal(err)
	}
}

func getEntry(id string) EntryDetail {
	db := getDB()
	defer db.Close()

    query := fmt.Sprintf(`
        SELECT 
            e.id,
            u.id as user_id,
            u.name as user_name,
            COALESCE(d.name, 'No Department') as department,
            t.id as activity_id,
            t.status as activity,
            e.date,
            e.date as start_time,
			COALESCE(
				(SELECT MIN(next_e.date) FROM %s next_e 
				 WHERE next_e.user_id = e.user_id AND next_e.date > e.date), 
				datetime('now')
			) as end_time,
			COALESCE(
				(JULIANDAY(
					COALESCE(
						(SELECT MIN(next_e.date) FROM %s next_e 
						 WHERE next_e.user_id = e.user_id AND next_e.date > e.date), 
						datetime('now')
					)
				) - JULIANDAY(e.date)) * 24, 0
			) as duration,
			COALESCE(e.comment, '') as comment
		FROM %s e
		JOIN %s u ON e.user_id = u.id
		LEFT JOIN %s d ON u.department_id = d.id
		JOIN %s t ON e.type_id = t.id
		WHERE e.id = @id
	`, tbl("entries"), tbl("entries"), tbl("entries"), tbl("users"), tbl("departments"), tbl("type"))

    var e EntryDetail
    if err := db.QueryRow(query, sql.Named("id", id)).
        Scan(&e.ID, &e.UserID, &e.UserName, &e.Department, &e.ActivityID, &e.Activity, &e.Date, &e.Start, &e.End, &e.Duration, &e.Comment); err != nil {
        log.Printf("Get entry failed: %v", err)
        return EntryDetail{}
    }
    return e
}

// Delete functions
func deleteEntry(id string) {
	db := getDB()
	defer db.Close()

	query := fmt.Sprintf("DELETE FROM %s WHERE id=@id", tbl("entries"))
	_, err := db.Exec(query, sql.Named("id", id))
	if err != nil {
		log.Fatal(err)
	}
}

func deleteActivity(id string) {
	db := getDB()
	defer db.Close()

	query := fmt.Sprintf("DELETE FROM %s WHERE id=@id", tbl("type"))
	_, err := db.Exec(query, sql.Named("id", id))
	if err != nil {
		log.Fatal(err)
	}
}

func deleteDepartment(id string) {
	db := getDB()
	defer db.Close()

	query := fmt.Sprintf("DELETE FROM %s WHERE id=@id", tbl("departments"))
	_, err := db.Exec(query, sql.Named("id", id))
	if err != nil {
		log.Fatal(err)
	}
}

func deleteUser(id string) {
	db := getDB()
	defer db.Close()

	// First delete all entries for this user
	query := fmt.Sprintf("DELETE FROM %s WHERE user_id=@id", tbl("entries"))
	_, err := db.Exec(query, sql.Named("id", id))
	if err != nil {
		log.Fatal(err)
	}

	// Then delete the user
	query = fmt.Sprintf("DELETE FROM %s WHERE id=@id", tbl("users"))
	_, err = db.Exec(query, sql.Named("id", id))
	if err != nil {
		log.Fatal(err)
	}
}

//---------------------------------------------------------------------
// Sichten für Auswertungen
//---------------------------------------------------------------------

func getWorkHoursData() []WorkHoursData {
	db := getDB()
	defer db.Close()

	rows, err := db.Query(fmt.Sprintf("SELECT user_name, work_date, work_hours FROM %s", tbl("work_hours")))
	if err != nil {
		log.Printf("Query work_hours failed: %v", err)
		return nil
	}
	defer rows.Close()

	var list []WorkHoursData
	for rows.Next() {
		var w WorkHoursData
		if err := rows.Scan(&w.UserName, &w.WorkDate, &w.WorkHours); err != nil {
			log.Fatal(err)
		}
		list = append(list, w)
	}
	return list
}

func getCurrentStatusData() []CurrentStatusData {
	db := getDB()
	defer db.Close()

	rows, err := db.Query(fmt.Sprintf("SELECT user_name, status, date FROM %s", tbl("current_status")))
	if err != nil {
		log.Printf("Query current_status failed: %v", err)
		return nil
	}
	defer rows.Close()

	var list []CurrentStatusData
	for rows.Next() {
		var c CurrentStatusData
		if err := rows.Scan(&c.UserName, &c.Status, &c.Date); err != nil {
			log.Fatal(err)
		}
		list = append(list, c)
	}
	return list
}

// Enhanced statistics data structures
type DepartmentSummary struct {
	DepartmentName  string
	TotalUsers      int
	TotalHours      float64
	AvgHoursPerUser float64
}

type TimeTrackingTrend struct {
	Date         string
	TotalHours   float64
	ActiveUsers  int
	WorkEntries  int
	BreakEntries int
}

type UserActivitySummary struct {
	UserName        string
	Department      string
	TotalWorkHours  float64
	TotalBreakHours float64
	LastActivity    string
	Status          string
}

type EntryDetail struct {
    ID         int
    UserID     int
    UserName   string
    Department string
    ActivityID int
    Activity   string
    Date       string
    Start      string
    End        string
    Duration   float64
    Comment    string
}

// Enhanced statistics functions
func getDepartmentSummary() []DepartmentSummary {
	db := getDB()
	defer db.Close()

	query := fmt.Sprintf(`
		SELECT 
			d.name as department_name,
			COUNT(DISTINCT u.id) as total_users,
			COALESCE(SUM(wh.work_hours), 0) as total_hours,
			CASE 
				WHEN COUNT(DISTINCT u.id) > 0 
				THEN COALESCE(SUM(wh.work_hours), 0) / COUNT(DISTINCT u.id)
				ELSE 0 
			END as avg_hours_per_user
		FROM %s d
		LEFT JOIN %s u ON d.id = u.department_id
		LEFT JOIN %s wh ON u.name = wh.user_name
		GROUP BY d.id, d.name
		ORDER BY total_hours DESC
	`, tbl("departments"), tbl("users"), tbl("work_hours"))

	rows, err := db.Query(query)
	if err != nil {
		log.Printf("Query department summary failed: %v", err)
		return nil
	}
	defer rows.Close()

	var list []DepartmentSummary
	for rows.Next() {
		var d DepartmentSummary
		if err := rows.Scan(&d.DepartmentName, &d.TotalUsers, &d.TotalHours, &d.AvgHoursPerUser); err != nil {
			log.Printf("Scan department summary failed: %v", err)
			continue
		}
		list = append(list, d)
	}
	return list
}

func getTimeTrackingTrends(days int) []TimeTrackingTrend {
	db := getDB()
	defer db.Close()

	query := fmt.Sprintf(`
		WITH dates AS (
			SELECT date('now', '-%d days') as date
			UNION ALL
			SELECT date(date, '+1 day') FROM dates WHERE date < date('now')
		),
		daily_stats AS (
			SELECT 
				d.date as work_date,
				COUNT(CASE WHEN t.work = 1 THEN 1 END) as work_entries,
				COUNT(CASE WHEN t.work = 0 THEN 1 END) as break_entries,
				COUNT(DISTINCT e.user_id) as active_users,
				COALESCE(SUM(
					CASE WHEN t.work = 1 THEN 
						(JULIANDAY(
							COALESCE(
								(SELECT MIN(next_e.date) FROM %s next_e 
								 WHERE next_e.user_id = e.user_id AND next_e.date > e.date), 
								datetime('now')
							)
						) - JULIANDAY(e.date)) * 24
					ELSE 0 END
				), 0) as total_hours
			FROM dates d
			LEFT JOIN %s e ON DATE(e.date) = d.date
			LEFT JOIN %s t ON e.type_id = t.id
			GROUP BY d.date
		)
		SELECT 
			work_date,
			ROUND(total_hours, 2) as total_hours,
			active_users,
			work_entries,
			break_entries
		FROM daily_stats
		ORDER BY work_date DESC
	`, days, tbl("entries"), tbl("entries"), tbl("type"))

	rows, err := db.Query(query)
	if err != nil {
		log.Printf("Query time tracking trends failed: %v", err)
		return nil
	}
	defer rows.Close()

	var list []TimeTrackingTrend
	for rows.Next() {
		var t TimeTrackingTrend
		var date sql.NullString
		if err := rows.Scan(&date, &t.TotalHours, &t.ActiveUsers, &t.WorkEntries, &t.BreakEntries); err != nil {
			log.Printf("Scan time tracking trend failed: %v", err)
			continue
		}
		if date.Valid {
			t.Date = date.String
		} else {
			t.Date = ""
		}
		list = append(list, t)
	}
	return list
}

func getUserActivitySummary() []UserActivitySummary {
	db := getDB()
	defer db.Close()

	query := fmt.Sprintf(`
		SELECT 
			u.name as user_name,
			COALESCE(d.name, 'No Department') as department,
			COALESCE(SUM(CASE WHEN t.work = 1 THEN 
				(JULIANDAY(
					COALESCE(
						(SELECT MIN(next_e.date) FROM %s next_e 
						 WHERE next_e.user_id = e.user_id AND next_e.date > e.date), 
						datetime('now')
					)
				) - JULIANDAY(e.date)) * 24
			ELSE 0 END), 0) as total_work_hours,
			COALESCE(SUM(CASE WHEN t.work = 0 THEN 
				(JULIANDAY(
					COALESCE(
						(SELECT MIN(next_e.date) FROM %s next_e 
						 WHERE next_e.user_id = e.user_id AND next_e.date > e.date), 
						datetime('now')
					)
				) - JULIANDAY(e.date)) * 24
			ELSE 0 END), 0) as total_break_hours,
			MAX(e.date) as last_activity,
			(SELECT t2.status FROM %s e2 
			 JOIN %s t2 ON e2.type_id = t2.id 
			 WHERE e2.user_id = u.id 
			 ORDER BY e2.date DESC LIMIT 1) as current_status
		FROM %s u
		LEFT JOIN %s d ON u.department_id = d.id
		LEFT JOIN %s e ON u.id = e.user_id
		LEFT JOIN %s t ON e.type_id = t.id
		GROUP BY u.id, u.name, d.name
		ORDER BY total_work_hours DESC
	`, tbl("entries"), tbl("entries"), tbl("entries"), tbl("type"), tbl("users"), tbl("departments"), tbl("entries"), tbl("type"))

	rows, err := db.Query(query)
	if err != nil {
		log.Printf("Query user activity summary failed: %v", err)
		return nil
	}
	defer rows.Close()

	var list []UserActivitySummary
	for rows.Next() {
		var u UserActivitySummary
		if err := rows.Scan(&u.UserName, &u.Department, &u.TotalWorkHours, &u.TotalBreakHours, &u.LastActivity, &u.Status); err != nil {
			log.Printf("Scan user activity summary failed: %v", err)
			continue
		}
		list = append(list, u)
	}
	return list
}

func getEntriesWithDetails() []EntryDetail {
	db := getDB()
	defer db.Close()

    query := fmt.Sprintf(`
        SELECT 
            e.id,
            u.id as user_id,
            u.name as user_name,
            COALESCE(d.name, 'No Department') as department,
            t.id as activity_id,
            t.status as activity,
            e.date,
            e.date as start_time,
			COALESCE(
				(SELECT MIN(next_e.date) FROM %s next_e 
				 WHERE next_e.user_id = e.user_id AND next_e.date > e.date), 
				datetime('now')
			) as end_time,
			COALESCE(
				(JULIANDAY(
					COALESCE(
						(SELECT MIN(next_e.date) FROM %s next_e 
						 WHERE next_e.user_id = e.user_id AND next_e.date > e.date), 
						datetime('now')
					)
				) - JULIANDAY(e.date)) * 24, 0
			) as duration,
			COALESCE(e.comment, '') as comment
		FROM %s e
		JOIN %s u ON e.user_id = u.id
		LEFT JOIN %s d ON u.department_id = d.id
		JOIN %s t ON e.type_id = t.id
		ORDER BY e.date DESC
		LIMIT 1000
	`, tbl("entries"), tbl("entries"), tbl("entries"), tbl("users"), tbl("departments"), tbl("type"))

	rows, err := db.Query(query)
	if err != nil {
		log.Printf("Query entries with details failed: %v", err)
		return nil
	}
	defer rows.Close()

    var list []EntryDetail
    for rows.Next() {
        var e EntryDetail
        if err := rows.Scan(&e.ID, &e.UserID, &e.UserName, &e.Department, &e.ActivityID, &e.Activity, &e.Date, &e.Start, &e.End, &e.Duration, &e.Comment); err != nil {
            log.Printf("Scan entry detail failed: %v", err)
            continue
        }
        list = append(list, e)
    }
	return list
}

<<<<<<< HEAD
// getCalendarEntries returns calendar entries for the specified date range with optional filters
func getCalendarEntries(startDate, endDate time.Time, userFilter, activityFilter string) []CalendarEntry {
	db := getDB()
	defer db.Close()

	// Build query with optional filters
	baseQuery := fmt.Sprintf(`
		SELECT 
			e.date,
			u.name as user_name,
			t.status as activity,
			t.work as is_work,
			COALESCE(
				(JULIANDAY(
					COALESCE(
						(SELECT MIN(next_e.date) FROM %s next_e 
						 WHERE next_e.user_id = e.user_id AND next_e.date > e.date), 
						datetime('now')
					)
				) - JULIANDAY(e.date)) * 24, 0
			) as hours
		FROM %s e
		INNER JOIN %s u ON u.id = e.user_id
		INNER JOIN %s t ON t.id = e.type_id
		WHERE e.date >= ? AND e.date <= ?`,
		tbl("entries"), tbl("entries"), tbl("users"), tbl("type"))

	var args []interface{}
	args = append(args, startDate.Format("2006-01-02 15:04:05"), endDate.Format("2006-01-02 23:59:59"))

	// Add user filter if specified
	if userFilter != "" {
		baseQuery += " AND u.id = ?"
		args = append(args, userFilter)
	}

	// Add activity filter if specified
	if activityFilter != "" {
		baseQuery += " AND t.id = ?"
		args = append(args, activityFilter)
	}

	baseQuery += " ORDER BY e.date"

	rows, err := db.Query(baseQuery, args...)
	if err != nil {
		log.Printf("Query calendar entries failed: %v", err)
		return nil
	}
	defer rows.Close()

	var entries []CalendarEntry
	for rows.Next() {
		var entry CalendarEntry
		var isWork int
		if err := rows.Scan(&entry.Date, &entry.UserName, &entry.Activity, &isWork, &entry.Hours); err != nil {
			log.Printf("Scan calendar entry failed: %v", err)
			continue
		}
		entry.IsWork = isWork == 1
		entries = append(entries, entry)
	}

	return entries
=======
// getEntriesWithDetailsFiltered returns filtered time entries with details
func getEntriesWithDetailsFiltered(fromDate, toDate, department, user, activity, limit string) []EntryDetail {
    db := getDB()
    defer db.Close()

    // Build dynamic query with filters
    query := fmt.Sprintf(`
        SELECT e.id, e.user_id, u.name as user_name, 
               COALESCE(d.name, 'No Department') as department,
               e.type_id, t.status as activity, 
               DATE(e.timestamp) as date,
               TIME(e.timestamp) as start_time,
               '' as end_time,
               0.0 as duration,
               COALESCE(e.comment, '') as comment
        FROM %s e
        LEFT JOIN %s u ON e.user_id = u.id
        LEFT JOIN %s d ON u.department_id = d.id  
        LEFT JOIN %s t ON e.type_id = t.id
        WHERE 1=1`, tbl("entries"), tbl("users"), tbl("departments"), tbl("type"))

    var args []interface{}
    
    // Add date range filters
    if fromDate != "" {
        query += " AND DATE(e.timestamp) >= ?"
        args = append(args, fromDate)
    }
    if toDate != "" {
        query += " AND DATE(e.timestamp) <= ?"
        args = append(args, toDate)
    }
    
    // Add department filter
    if department != "" && department != "0" {
        query += " AND u.department_id = ?"
        args = append(args, department)
    }
    
    // Add user filter
    if user != "" && user != "0" {
        query += " AND e.user_id = ?"
        args = append(args, user)
    }
    
    // Add activity filter
    if activity != "" && activity != "0" {
        query += " AND e.type_id = ?"
        args = append(args, activity)
    }

    query += " ORDER BY e.timestamp DESC"
    
    // Add limit for preview
    if limit != "" && limit != "0" {
        query += " LIMIT ?"
        if limitInt, err := strconv.Atoi(limit); err == nil {
            args = append(args, limitInt)
        }
    }

    rows, err := db.Query(query, args...)
    if err != nil {
        log.Printf("Query filtered entries failed: %v", err)
        return nil
    }
    defer rows.Close()

    var list []EntryDetail
    for rows.Next() {
        var e EntryDetail
        if err := rows.Scan(&e.ID, &e.UserID, &e.UserName, &e.Department, &e.ActivityID, &e.Activity, &e.Date, &e.Start, &e.End, &e.Duration, &e.Comment); err != nil {
            log.Printf("Scan filtered entry detail failed: %v", err)
            continue
        }
        list = append(list, e)
    }
    return list
}

// getWorkHoursDataFiltered returns filtered work hours data
func getWorkHoursDataFiltered(fromDate, toDate, user, limit string) []WorkHoursData {
    db := getDB()
    defer db.Close()

    // Build dynamic query with filters
    query := fmt.Sprintf(`
        SELECT user_name, work_date, work_hours 
        FROM %s
        WHERE 1=1`, tbl("work_hours"))

    var args []interface{}
    
    // Add date range filters
    if fromDate != "" {
        query += " AND work_date >= ?"
        args = append(args, fromDate)
    }
    if toDate != "" {
        query += " AND work_date <= ?"
        args = append(args, toDate)
    }
    
    // Add user filter
    if user != "" {
        query += " AND user_name = ?"
        args = append(args, user)
    }

    query += " ORDER BY work_date DESC"
    
    // Add limit for preview
    if limit != "" && limit != "0" {
        query += " LIMIT ?"
        if limitInt, err := strconv.Atoi(limit); err == nil {
            args = append(args, limitInt)
        }
    }

    rows, err := db.Query(query, args...)
    if err != nil {
        log.Printf("Query filtered work hours failed: %v", err)
        return nil
    }
    defer rows.Close()

    var list []WorkHoursData
    for rows.Next() {
        var wh WorkHoursData
        if err := rows.Scan(&wh.UserName, &wh.WorkDate, &wh.WorkHours); err != nil {
            log.Printf("Scan filtered work hours failed: %v", err)
            continue
        }
        list = append(list, wh)
    }
    return list
>>>>>>> 1c98b6d2
}<|MERGE_RESOLUTION|>--- conflicted
+++ resolved
@@ -1331,7 +1331,6 @@
 	return list
 }
 
-<<<<<<< HEAD
 // getCalendarEntries returns calendar entries for the specified date range with optional filters
 func getCalendarEntries(startDate, endDate time.Time, userFilter, activityFilter string) []CalendarEntry {
 	db := getDB()
@@ -1396,7 +1395,7 @@
 	}
 
 	return entries
-=======
+
 // getEntriesWithDetailsFiltered returns filtered time entries with details
 func getEntriesWithDetailsFiltered(fromDate, toDate, department, user, activity, limit string) []EntryDetail {
     db := getDB()
@@ -1533,5 +1532,4 @@
         list = append(list, wh)
     }
     return list
->>>>>>> 1c98b6d2
 }